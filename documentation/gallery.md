--- conflicted
+++ resolved
@@ -34,15 +34,9 @@
 
 ### Country code of AS2497 in delegated files
 Here we search for a country node directly connected to AS2497's node and that
-<<<<<<< HEAD
 comes from NRO's delegated stats.
-```
+```cypher
 MATCH (iij:AS {asn:2497})-[{reference_name:'nro.delegated_stats'}]-(cc:COUNTRY) 
-=======
-comes from NRO (the organization providing delegated files to IYP).
-```cypher
-MATCH (iij:AS {asn:2497})-[{reference_org:'NRO'}]-(cc:COUNTRY) 
->>>>>>> bb9c7a10
 RETURN iij, cc
 ```
 ![Country code of AS2497 in delegated files](/documentation/assets/gallery/as2497country.svg)
