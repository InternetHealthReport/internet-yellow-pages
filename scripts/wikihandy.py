--- conflicted
+++ resolved
@@ -497,14 +497,7 @@
             WHERE 
             {
                     ?item wdt:%s wd:%s .
-<<<<<<< HEAD
-
-                    SERVICE wikibase:label {
-                        bd:serviceParam wikibase:language "en" .
-                    }
-=======
                     ?item rdfs:label ?prefix. 
->>>>>>> 696fa348
             } 
             """ % (
                     self.get_pid('instance of'), 
@@ -522,22 +515,14 @@
 
                 self._prefix2qid[res_prefix] = res_qid
 
-<<<<<<< HEAD
-        # Find the AS QID or add it to wikibase
-=======
         # Find the prefix QID or add it to wikibase
->>>>>>> 696fa348
         qid = self._prefix2qid.get(prefix, None)
         if create and qid is None:
             # if this prefix is unknown, create corresponding item
             qid = self.add_item('new prefix', prefix,
                     statements=[
-<<<<<<< HEAD
                         [self.get_pid('instance of'), self.get_qid('IP routing prefix'), []],
                         [self.get_pid('IP version'), self.get_qid(f'IPv{af}'), []],
-=======
-                        [self.get_pid('instance of'), self.get_qid(f'IPv{af} routing prefix'), []],
->>>>>>> 696fa348
                     ])
 
         return qid
