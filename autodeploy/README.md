# Autodeployment Script

## Usage

### Starting caddy
Make sure that Caddy is running. If not, run it with `docker compose up caddy`

### Autodeploy
<<<<<<< HEAD
To run the script, run `python3 -m autodeploy`. This will first find the date
of the most recent active deployment using the caddy config. If there is no
active deployment, today's date is used. With this date, the script will then  
check ihr-archive to see if a dump has been pushed in the subsequent 7 days. If 
so, a neo4j instance will be deployed using that dump. Alternatively, 
=======
To run the script, run `python3 -m autodeploy`. This will search 
ihr-archive to see if a dump has been pushed in the last 7 days. If 
so, a neo4j instance will be deployed using that dump. The most recent
dump will be used if there are multiple found. Alternatively, 
>>>>>>> c171f84f
running `python3 -m autodeploy [year]-[month]-[day]` will check if 
there is a dump in the archive for the specified date and deploy it directly.<|MERGE_RESOLUTION|>--- conflicted
+++ resolved
@@ -6,17 +6,10 @@
 Make sure that Caddy is running. If not, run it with `docker compose up caddy`
 
 ### Autodeploy
-<<<<<<< HEAD
 To run the script, run `python3 -m autodeploy`. This will first find the date
 of the most recent active deployment using the caddy config. If there is no
 active deployment, today's date is used. With this date, the script will then  
 check ihr-archive to see if a dump has been pushed in the subsequent 7 days. If 
 so, a neo4j instance will be deployed using that dump. Alternatively, 
-=======
-To run the script, run `python3 -m autodeploy`. This will search 
-ihr-archive to see if a dump has been pushed in the last 7 days. If 
-so, a neo4j instance will be deployed using that dump. The most recent
-dump will be used if there are multiple found. Alternatively, 
->>>>>>> c171f84f
 running `python3 -m autodeploy [year]-[month]-[day]` will check if 
 there is a dump in the archive for the specified date and deploy it directly.