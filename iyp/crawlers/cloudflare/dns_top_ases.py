--- conflicted
+++ resolved
@@ -52,17 +52,11 @@
     logging.warning("Started: %s" % sys.argv)
 
     crawler = Crawler(ORG, URL, NAME)
-<<<<<<< HEAD
-    crawler.run()
-    crawler.close()
 
-    logging.warning("Ended")
-=======
     if len(sys.argv) == 1 and sys.argv[1] == 'unit_test':
         crawler.unit_test(logging)
     else:
         crawler.run()
         crawler.close()
 
-    logging.info("Ended")
->>>>>>> 4bb2f73a
+    logging.warning("Ended")